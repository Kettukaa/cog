--- conflicted
+++ resolved
@@ -15,11 +15,8 @@
 var buildSecrets []string
 var buildNoCache bool
 var buildProgressOutput string
-<<<<<<< HEAD
 var buildSchemaFile string
-=======
 var buildUseCudaBaseImage string
->>>>>>> cb5b9bc9
 
 func newBuildCommand() *cobra.Command {
 	cmd := &cobra.Command{
@@ -32,11 +29,8 @@
 	addSecretsFlag(cmd)
 	addNoCacheFlag(cmd)
 	addSeparateWeightsFlag(cmd)
-<<<<<<< HEAD
 	addSchemaFlag(cmd)
-=======
 	addUseCudaBaseImageFlag(cmd)
->>>>>>> cb5b9bc9
 	cmd.Flags().StringVarP(&buildTag, "tag", "t", "", "A name for the built image in the form 'repository:tag'")
 	return cmd
 }
@@ -55,11 +49,7 @@
 		imageName = config.DockerImageName(projectDir)
 	}
 
-<<<<<<< HEAD
-	if err := image.Build(cfg, projectDir, imageName, buildSecrets, buildNoCache, buildSeparateWeights, buildProgressOutput, buildSchemaFile); err != nil {
-=======
-	if err := image.Build(cfg, projectDir, imageName, buildSecrets, buildNoCache, buildSeparateWeights, buildUseCudaBaseImage, buildProgressOutput); err != nil {
->>>>>>> cb5b9bc9
+	if err := image.Build(cfg, projectDir, imageName, buildSecrets, buildNoCache, buildSeparateWeights, buildUseCudaBaseImage, buildProgressOutput, buildSchemaFile); err != nil {
 		return err
 	}
 
@@ -88,11 +78,10 @@
 	cmd.Flags().BoolVar(&buildSeparateWeights, "separate-weights", false, "Separate model weights from code in image layers")
 }
 
-<<<<<<< HEAD
 func addSchemaFlag(cmd *cobra.Command) {
 	cmd.Flags().StringVar(&buildSchemaFile, "openapi-schema", "", "Read OpenAPI schema from a file")
-=======
+}
+
 func addUseCudaBaseImageFlag(cmd *cobra.Command) {
 	cmd.Flags().StringVar(&buildUseCudaBaseImage, "use-cuda-base-image", "auto", "Use Nvidia CUDA base image, 'true' (default) or 'false' (use python base image). False results in a smaller image but may cause problems for non-torch projects")
->>>>>>> cb5b9bc9
 }